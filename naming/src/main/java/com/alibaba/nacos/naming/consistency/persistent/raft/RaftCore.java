--- conflicted
+++ resolved
@@ -977,11 +977,7 @@
         notifier.deregisterListener(key, listener);
     }
     
-<<<<<<< HEAD
-    public void unlistenAll(String key) {
-=======
     public void unListenAll(String key) {
->>>>>>> 8a54b1fc
         notifier.deregisterAllListener(key);
     }
     
