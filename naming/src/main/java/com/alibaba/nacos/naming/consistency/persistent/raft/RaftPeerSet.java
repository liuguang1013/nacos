--- conflicted
+++ resolved
@@ -16,13 +16,8 @@
 
 package com.alibaba.nacos.naming.consistency.persistent.raft;
 
-<<<<<<< HEAD
-import com.alibaba.nacos.api.exception.NacosException;
-import com.alibaba.nacos.common.lifecycle.Closeable;
-=======
 import com.alibaba.nacos.common.http.Callback;
 import com.alibaba.nacos.common.model.RestResult;
->>>>>>> f6c6a9f3
 import com.alibaba.nacos.common.notify.NotifyCenter;
 import com.alibaba.nacos.common.utils.JacksonUtils;
 import com.alibaba.nacos.core.cluster.Member;
@@ -53,13 +48,11 @@
 /**
  * Sets of raft peers.
  *
- * @deprecated will remove in 1.4.x
  * @author nacos
  */
-@Deprecated
 @Component
 @DependsOn("ProtocolManager")
-public class RaftPeerSet extends MemberChangeListener implements Closeable {
+public class RaftPeerSet extends MemberChangeListener {
     
     private final ServerMemberManager memberManager;
     
@@ -73,7 +66,7 @@
     
     private volatile boolean ready = false;
     
-    private Set<Member> oldMembers = new HashSet<>();
+    private Set<Member> oldMembers;
     
     public RaftPeerSet(ServerMemberManager memberManager) {
         this.memberManager = memberManager;
@@ -83,16 +76,6 @@
     public void init() {
         NotifyCenter.registerSubscriber(this);
         changePeers(memberManager.allMembers());
-    }
-    
-    @Override
-    public void shutdown() throws NacosException {
-        this.localTerm.set(-1);
-        this.leader = null;
-        this.peers.clear();
-        this.sites.clear();
-        this.ready = false;
-        this.oldMembers.clear();
     }
     
     public RaftPeer getLeader() {
@@ -327,7 +310,7 @@
     @Override
     public void onEvent(MembersChangeEvent event) {
         Collection<Member> members = event.getMembers();
-        if (oldMembers.isEmpty()) {
+        if (oldMembers == null) {
             oldMembers = new HashSet<>(members);
         } else {
             oldMembers.removeAll(members);
@@ -375,6 +358,4 @@
         return "RaftPeerSet{" + "localTerm=" + localTerm + ", leader=" + leader + ", peers=" + peers + ", sites="
                 + sites + '}';
     }
-    
-
 }