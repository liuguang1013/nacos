/*
 * Copyright 1999-2018 Alibaba Group Holding Ltd.
 * Licensed under the Apache License, Version 2.0 (the "License");
 * you may not use this file except in compliance with the License.
 * You may obtain a copy of the License at
 *      http://www.apache.org/licenses/LICENSE-2.0
 * Unless required by applicable law or agreed to in writing, software
 * distributed under the License is distributed on an "AS IS" BASIS,
 * WITHOUT WARRANTIES OR CONDITIONS OF ANY KIND, either express or implied.
 * See the License for the specific language governing permissions and
 * limitations under the License.
 */

/**
 * 入口页
 */
import React from 'react';
import ReactDOM from 'react-dom';
import { createStore, combineReducers, compose, applyMiddleware } from 'redux';
import { routerReducer } from 'react-router-redux';
import thunk from 'redux-thunk';
import { Provider, connect } from 'react-redux';
import { HashRouter, Route, Switch, Redirect } from 'react-router-dom';
import { ConfigProvider, Loading } from '@alifd/next';

import _menu from './menu';

import Layout from './layouts/MainLayout';
import CookieHelp from './utils/cookie';
import { LANGUAGE_KEY } from './constants';

import Namespace from './pages/NameSpace';
import Newconfig from './pages/ConfigurationManagement/NewConfig';
import Configsync from './pages/ConfigurationManagement/ConfigSync';
import Configdetail from './pages/ConfigurationManagement/ConfigDetail';
import Configeditor from './pages/ConfigurationManagement/ConfigEditor';
import HistoryDetail from './pages/ConfigurationManagement/HistoryDetail';
import ConfigRollback from './pages/ConfigurationManagement/ConfigRollback';
import HistoryRollback from './pages/ConfigurationManagement/HistoryRollback';
import ListeningToQuery from './pages/ConfigurationManagement/ListeningToQuery';
import ConfigurationManagement from './pages/ConfigurationManagement/ConfigurationManagement';
import ServiceList from './pages/ServiceManagement/ServiceList';
import ServiceDetail from './pages/ServiceManagement/ServiceDetail';

<<<<<<< HEAD
import * as reducers from './reducers';
=======
import reducers from './reducers';
>>>>>>> baa79164
import { changeLanguage } from './reducers/locale';

import './index.scss';

<<<<<<< HEAD
if (!CookieHelp.getValue(LANGUAGE_KEY)) {
  CookieHelp.setValue(LANGUAGE_KEY, navigator.language === 'zh-CN' ? 'zh-CN' : 'en-US');
=======
module.hot && module.hot.accept();

if (!CookieHelp.getValue(LANGUAGE_KEY)) {
  CookieHelp.setValue(LANGUAGE_KEY, navigator.language === 'zh-CN' ? 'zh-cn' : 'en-us');
>>>>>>> baa79164
}

const reducer = combineReducers({
  ...reducers,
  routing: routerReducer,
});

const store = createStore(
  reducer,
  compose(
    applyMiddleware(thunk),
    window.devToolsExtension ? window.devToolsExtension() : f => f
  )
);

@connect(
  state => ({ ...state.locale }),
  { changeLanguage }
)
class App extends React.Component {
  constructor(props) {
    super(props);
    this.state = {
      shownotice: 'none',
      noticecontent: '',
      nacosLoading: {},
    };
  }

  componentDidMount() {
    const language = CookieHelp.getValue(LANGUAGE_KEY);
    this.props.changeLanguage(language);
  }

<<<<<<< HEAD
  generateRouter() {
=======
  static generateRouter() {
>>>>>>> baa79164
    return (
      <HashRouter>
        <Layout navList={_menu.data}>
          <Switch>
            <Route path="/" exact render={() => <Redirect to="/configurationManagement" />} />
            <Route path="/namespace" component={Namespace} />
            <Route path="/newconfig" component={Newconfig} />
            <Route path="/configsync" component={Configsync} />
            <Route path="/configdetail" component={Configdetail} />
            <Route path="/configeditor" component={Configeditor} />
            <Route path="/historyDetail" component={HistoryDetail} />
            <Route path="/configRollback" component={ConfigRollback} />
            <Route path="/historyRollback" component={HistoryRollback} />
            <Route path="/listeningToQuery" component={ListeningToQuery} />
            <Route path="/configurationManagement" component={ConfigurationManagement} />
            <Route path="/serviceManagement" component={ServiceList} />
            <Route path="/serviceDetail" component={ServiceDetail} />
          </Switch>
        </Layout>
      </HashRouter>
    );
  }

  render() {
    const { locale } = this.props;
    return (
      <Loading
        className="nacos-loading"
        shape="flower"
        tip="loading..."
        visible={false}
        fullScreen
        {...this.state.nacosLoading}
      >
<<<<<<< HEAD
        <ConfigProvider locale={locale}>{this.generateRouter()}</ConfigProvider>
=======
        <ConfigProvider locale={locale}>{App.generateRouter()}</ConfigProvider>
>>>>>>> baa79164
      </Loading>
    );
  }
}

ReactDOM.render(
  <Provider store={store}>
    <App />
  </Provider>,
  document.getElementById('root')
);<|MERGE_RESOLUTION|>--- conflicted
+++ resolved
@@ -42,24 +42,15 @@
 import ServiceList from './pages/ServiceManagement/ServiceList';
 import ServiceDetail from './pages/ServiceManagement/ServiceDetail';
 
-<<<<<<< HEAD
-import * as reducers from './reducers';
-=======
 import reducers from './reducers';
->>>>>>> baa79164
 import { changeLanguage } from './reducers/locale';
 
 import './index.scss';
 
-<<<<<<< HEAD
-if (!CookieHelp.getValue(LANGUAGE_KEY)) {
-  CookieHelp.setValue(LANGUAGE_KEY, navigator.language === 'zh-CN' ? 'zh-CN' : 'en-US');
-=======
 module.hot && module.hot.accept();
 
 if (!CookieHelp.getValue(LANGUAGE_KEY)) {
   CookieHelp.setValue(LANGUAGE_KEY, navigator.language === 'zh-CN' ? 'zh-cn' : 'en-us');
->>>>>>> baa79164
 }
 
 const reducer = combineReducers({
@@ -94,11 +85,7 @@
     this.props.changeLanguage(language);
   }
 
-<<<<<<< HEAD
-  generateRouter() {
-=======
   static generateRouter() {
->>>>>>> baa79164
     return (
       <HashRouter>
         <Layout navList={_menu.data}>
@@ -133,11 +120,7 @@
         fullScreen
         {...this.state.nacosLoading}
       >
-<<<<<<< HEAD
-        <ConfigProvider locale={locale}>{this.generateRouter()}</ConfigProvider>
-=======
         <ConfigProvider locale={locale}>{App.generateRouter()}</ConfigProvider>
->>>>>>> baa79164
       </Loading>
     );
   }
