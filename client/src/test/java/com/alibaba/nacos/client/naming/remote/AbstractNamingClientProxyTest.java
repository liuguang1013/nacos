--- conflicted
+++ resolved
@@ -25,9 +25,9 @@
 import com.alibaba.nacos.api.naming.pojo.Service;
 import com.alibaba.nacos.api.naming.pojo.ServiceInfo;
 import com.alibaba.nacos.api.selector.AbstractSelector;
+import com.alibaba.nacos.client.auth.ram.utils.SignUtil;
 import com.alibaba.nacos.client.auth.spi.RequestResource;
 import com.alibaba.nacos.client.naming.event.ServerListChangedEvent;
-import com.alibaba.nacos.client.auth.ram.utils.SignUtil;
 import com.alibaba.nacos.client.security.SecurityProxy;
 import com.alibaba.nacos.client.utils.AppNameUtils;
 import com.alibaba.nacos.common.notify.Event;
@@ -51,102 +51,8 @@
     private SecurityProxy sc;
     
     @Test
-<<<<<<< HEAD
     public void testGetSecurityHeadersForAccessToken() {
         AbstractNamingClientProxy proxy = new MockNamingClientProxy(sc);
-=======
-    public void testGetSecurityHeaders() {
-        SecurityProxy sc = Mockito.mock(SecurityProxy.class);
-        Properties props = new Properties();
-        AbstractNamingClientProxy proxy = new AbstractNamingClientProxy(sc, props) {
-            @Override
-            public void onEvent(ServerListChangedEvent event) {
-            }
-            
-            @Override
-            public Class<? extends Event> subscribeType() {
-                return ServerListChangedEvent.class;
-            }
-            
-            @Override
-            public void registerService(String serviceName, String groupName, Instance instance) throws NacosException {
-            
-            }
-            
-            @Override
-            public void deregisterService(String serviceName, String groupName, Instance instance)
-                    throws NacosException {
-                
-            }
-            
-            @Override
-            public void updateInstance(String serviceName, String groupName, Instance instance) throws NacosException {
-            
-            }
-            
-            @Override
-            public ServiceInfo queryInstancesOfService(String serviceName, String groupName, String clusters,
-                    int udpPort, boolean healthyOnly) throws NacosException {
-                return null;
-            }
-            
-            @Override
-            public Service queryService(String serviceName, String groupName) throws NacosException {
-                return null;
-            }
-            
-            @Override
-            public void createService(Service service, AbstractSelector selector) throws NacosException {
-            
-            }
-            
-            @Override
-            public boolean deleteService(String serviceName, String groupName) throws NacosException {
-                return false;
-            }
-            
-            @Override
-            public void updateService(Service service, AbstractSelector selector) throws NacosException {
-            
-            }
-            
-            @Override
-            public ListView<String> getServiceList(int pageNo, int pageSize, String groupName,
-                    AbstractSelector selector) throws NacosException {
-                return null;
-            }
-            
-            @Override
-            public ServiceInfo subscribe(String serviceName, String groupName, String clusters) throws NacosException {
-                return null;
-            }
-            
-            @Override
-            public void unsubscribe(String serviceName, String groupName, String clusters) throws NacosException {
-            
-            }
-    
-            @Override
-            public boolean isSubscribed(String serviceName, String groupName, String clusters) throws NacosException {
-                return false;
-            }
-            
-            @Override
-            public void updateBeatInfo(Set<Instance> modifiedInstances) {
-            
-            }
-            
-            @Override
-            public boolean serverHealthy() {
-                return false;
-            }
-            
-            @Override
-            public void shutdown() throws NacosException {
-            
-            }
-        };
->>>>>>> fdab51d6
         String token = "aa";
         Map<String, String> keyMap = new HashMap<>();
         keyMap.put(Constants.ACCESS_TOKEN, token);
@@ -161,100 +67,7 @@
     public void testGetSecurityHeadersForRam() throws Exception {
         String ak = "aa";
         String sk = "bb";
-<<<<<<< HEAD
         Map<String, String> mockIdentityContext = new HashMap<>();
-=======
-        props.put(PropertyKeyConst.ACCESS_KEY, ak);
-        props.put(PropertyKeyConst.SECRET_KEY, sk);
-        AbstractNamingClientProxy proxy = new AbstractNamingClientProxy(sc, props) {
-            @Override
-            public void onEvent(ServerListChangedEvent event) {
-            }
-            
-            @Override
-            public Class<? extends Event> subscribeType() {
-                return ServerListChangedEvent.class;
-            }
-            
-            @Override
-            public void registerService(String serviceName, String groupName, Instance instance) throws NacosException {
-            
-            }
-            
-            @Override
-            public void deregisterService(String serviceName, String groupName, Instance instance)
-                    throws NacosException {
-                
-            }
-            
-            @Override
-            public void updateInstance(String serviceName, String groupName, Instance instance) throws NacosException {
-            
-            }
-            
-            @Override
-            public ServiceInfo queryInstancesOfService(String serviceName, String groupName, String clusters,
-                    int udpPort, boolean healthyOnly) throws NacosException {
-                return null;
-            }
-            
-            @Override
-            public Service queryService(String serviceName, String groupName) throws NacosException {
-                return null;
-            }
-            
-            @Override
-            public void createService(Service service, AbstractSelector selector) throws NacosException {
-            
-            }
-            
-            @Override
-            public boolean deleteService(String serviceName, String groupName) throws NacosException {
-                return false;
-            }
-            
-            @Override
-            public void updateService(Service service, AbstractSelector selector) throws NacosException {
-            
-            }
-            
-            @Override
-            public ListView<String> getServiceList(int pageNo, int pageSize, String groupName,
-                    AbstractSelector selector) throws NacosException {
-                return null;
-            }
-            
-            @Override
-            public ServiceInfo subscribe(String serviceName, String groupName, String clusters) throws NacosException {
-                return null;
-            }
-            
-            @Override
-            public void unsubscribe(String serviceName, String groupName, String clusters) throws NacosException {
-            
-            }
-    
-            @Override
-            public boolean isSubscribed(String serviceName, String groupName, String clusters) throws NacosException {
-                return false;
-            }
-    
-            @Override
-            public void updateBeatInfo(Set<Instance> modifiedInstances) {
-            
-            }
-            
-            @Override
-            public boolean serverHealthy() {
-                return false;
-            }
-            
-            @Override
-            public void shutdown() throws NacosException {
-            
-            }
-        };
->>>>>>> fdab51d6
         String serviceName = "aaa";
         mockIdentityContext.put("ak", ak);
         mockIdentityContext.put("data", System.currentTimeMillis() + "@@" + serviceName);
@@ -335,6 +148,11 @@
         }
         
         @Override
+        public boolean isSubscribed(String serviceName, String groupName, String clusters) throws NacosException {
+            return false;
+        }
+        
+        @Override
         public void updateBeatInfo(Set<Instance> modifiedInstances) {
         
         }
